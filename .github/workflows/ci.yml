name: ci

on:
  - push
  - pull_request
  - workflow_dispatch

jobs:
<<<<<<< HEAD
  ci:
    uses: killbill/gh-actions-shared/.github/workflows/ci.yml@main
    with:
      test-profile-matrix: '[ "travis", "integration-mysql", "integration-postgresql" ]'
    secrets:
      extra-env: '{ "STRIPE_API_KEY": "${{ secrets.STRIPE_API_KEY }}", "STRIPE_PUBLIC_KEY": "${{ secrets.STRIPE_PUBLIC_KEY }}" }'

  integration_test:
    uses: killbill/gh-actions-shared/.github/workflows/integration_test.yml@main
    with:
      plugin_name: 'stripe'
      integration_tests_goal: 'test:plugins:stripe'
      integration_tests_ref: 'refs/heads/work-for-release-0.23.x'
    secrets:
      extra-env: '{ "STRIPE_API_KEY": "${{ secrets.STRIPE_API_KEY }}", "STRIPE_PUBLIC_KEY": "${{ secrets.STRIPE_PUBLIC_KEY }}" }'
=======
  tests:
    runs-on: ubuntu-latest
    strategy:
      fail-fast: false
      matrix:
        java-version:
          - 8
          - 11
        java-distribution:
          - adopt
          - zulu
        profile:
          - travis
          - integration-mysql
          - integration-postgresql
        is-pr:
          - ${{ contains(github.event_name, 'pull_request') }}
        # PR don't have access to secrets
        exclude:
          - is-pr: true
            profile: integration-mysql
          - is-pr: true
            profile: integration-postgresql
    steps:
      - name: Checkout code
        uses: actions/checkout@v2
      - name: Setup Java
        uses: actions/setup-java@v2
        with:
          distribution: ${{ matrix.java-distribution }}
          java-version: ${{ matrix.java-version }}
      - name: Configure Sonatype mirror
        uses: s4u/maven-settings-action@v2.3.0
        # Go to Sonatype directly to avoid delay syncs (could get rid of this if actions/setup-java were to support mirrors).
        with:
          mirrors: '[{"id": "oss-releases", "name": "Sonatype releases", "mirrorOf": "*", "url": "https://oss.sonatype.org/content/repositories/releases/"}]'
      - name: Tests
        env:
          MAVEN_PROFILE: ${{ matrix.profile }}
          STRIPE_API_KEY: ${{ secrets.STRIPE_API_KEY }}
          STRIPE_PUBLIC_KEY: ${{ secrets.STRIPE_PUBLIC_KEY }}
        run: |
          mvn ${MAVEN_FLAGS} clean install -P${MAVEN_PROFILE}
>>>>>>> 0ae133be
<|MERGE_RESOLUTION|>--- conflicted
+++ resolved
@@ -6,7 +6,6 @@
   - workflow_dispatch
 
 jobs:
-<<<<<<< HEAD
   ci:
     uses: killbill/gh-actions-shared/.github/workflows/ci.yml@main
     with:
@@ -21,49 +20,4 @@
       integration_tests_goal: 'test:plugins:stripe'
       integration_tests_ref: 'refs/heads/work-for-release-0.23.x'
     secrets:
-      extra-env: '{ "STRIPE_API_KEY": "${{ secrets.STRIPE_API_KEY }}", "STRIPE_PUBLIC_KEY": "${{ secrets.STRIPE_PUBLIC_KEY }}" }'
-=======
-  tests:
-    runs-on: ubuntu-latest
-    strategy:
-      fail-fast: false
-      matrix:
-        java-version:
-          - 8
-          - 11
-        java-distribution:
-          - adopt
-          - zulu
-        profile:
-          - travis
-          - integration-mysql
-          - integration-postgresql
-        is-pr:
-          - ${{ contains(github.event_name, 'pull_request') }}
-        # PR don't have access to secrets
-        exclude:
-          - is-pr: true
-            profile: integration-mysql
-          - is-pr: true
-            profile: integration-postgresql
-    steps:
-      - name: Checkout code
-        uses: actions/checkout@v2
-      - name: Setup Java
-        uses: actions/setup-java@v2
-        with:
-          distribution: ${{ matrix.java-distribution }}
-          java-version: ${{ matrix.java-version }}
-      - name: Configure Sonatype mirror
-        uses: s4u/maven-settings-action@v2.3.0
-        # Go to Sonatype directly to avoid delay syncs (could get rid of this if actions/setup-java were to support mirrors).
-        with:
-          mirrors: '[{"id": "oss-releases", "name": "Sonatype releases", "mirrorOf": "*", "url": "https://oss.sonatype.org/content/repositories/releases/"}]'
-      - name: Tests
-        env:
-          MAVEN_PROFILE: ${{ matrix.profile }}
-          STRIPE_API_KEY: ${{ secrets.STRIPE_API_KEY }}
-          STRIPE_PUBLIC_KEY: ${{ secrets.STRIPE_PUBLIC_KEY }}
-        run: |
-          mvn ${MAVEN_FLAGS} clean install -P${MAVEN_PROFILE}
->>>>>>> 0ae133be
+      extra-env: '{ "STRIPE_API_KEY": "${{ secrets.STRIPE_API_KEY }}", "STRIPE_PUBLIC_KEY": "${{ secrets.STRIPE_PUBLIC_KEY }}" }'